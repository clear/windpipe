import { Stream } from ".";
import { isError, isOk, type Atom, isException } from "../atom";
import { run } from "../handler";
import { type CallbackOrStream, type MaybePromise, exhaust } from "../util";
import { StreamTransforms } from "./transforms";

function accept<T>(value: T): { accept: T } {
    return { accept: value };
}

function reject<T>(value: T): { reject: T } {
    return { reject: value };
}

type FilterResult<A, R> = { accept: A } | { reject: R };

type IfNever<T, A, B> = [T] extends [never] ? A : B;

export class HigherOrderStream<T, E> extends StreamTransforms<T, E> {
    /**
     * Base implementation of `flat*` operations. In general, all of these methods will filter over
     * the type of atom, run some stream-producing callback with it, and then produce a new
     * generator to expand into the stream.
     *
     * @template A - The accepted type from the filter. Allows for type narrowing from `Atom<T, E>`
     * into `AtomOk<T>`, etc.
     * @template U - The `ok` type of the produced stream.
     * @template F - The `error` type of the produced stream.
     * @template CT - The `ok` type of the stream produced from the callback.
     * @template CE - The `error` type of the stream produced from the callback.
     */
    private flatOp<A, U, F, CT, CE>(
        filter: (atom: Atom<T, E>) => FilterResult<A, Atom<U, F>>,
        cb: (atom: A) => MaybePromise<Stream<CT, CE>>,
        process: (atom: Atom<T, E>, stream: Stream<CT, CE>) => AsyncGenerator<Atom<U, F>>,
    ): Stream<U, F> {
        const trace = this.trace("flatOp");

        return this.consume(async function*(it) {
            for await (const atom of it) {
                const result = filter(atom);

                if ("reject" in result) {
                    yield result.reject;
                    continue;
                }

                // Run the flat map handler
                const streamAtom = await run(() => cb(result.accept), trace);

                // If an error was emitted whilst initialising the new stream, return it
                if (!isOk(streamAtom)) {
                    yield streamAtom;
                    continue;
                }

                // Otherwise, consume the iterator
                yield* process(atom, streamAtom.value);
            }
        });
    }

    /**
     * Internal helper for implementing the other `flatMap` methods.
     */
    private flatMapAtom<A, U, F>(
        filter: (atom: Atom<T, E>) => FilterResult<A, Atom<U, F>>,
        cb: (atom: A) => MaybePromise<Stream<U, F>>,
    ): Stream<U, F> {
        this.trace("flatMapAll");

        return this.flatOp(filter, cb, async function*(_atom, stream) {
            yield* stream;
        });
    }

    /**
     * Map over each value in the stream, produce a stream from it, and flatten all the value
     * streams together
     *
     * @group Higher Order
     */
    flatMap<U>(cb: (value: T) => MaybePromise<Stream<U, E>>): Stream<U, E> {
        this.trace("flatMap");

        return this.flatMapAtom(
            (atom) => (isOk(atom) ? accept(atom) : reject(atom)),
            (atom) => {
                return cb(atom.value);
            },
        );
    }

    /**
     * Map over each error in the stream, produce a stream from it, and flatten all the value
     * streams together.
     *
     * @group Higher Order
     */
    flatMapError<F>(cb: (value: E) => MaybePromise<Stream<T, F>>): Stream<T, F> {
        this.trace("flatMapError");

        return this.flatMapAtom(
            (atom) => (isError(atom) ? accept(atom) : reject(atom)),
            (atom) => {
                return cb(atom.value);
            },
        );
    }

    /**
     * Maps over each exception in the stream, producing a new stream from it, and flatten all
     * the value streams together.
     *
     * @group Higher Order
     */
    flatMapException(
        cb: (value: unknown, trace: string[]) => MaybePromise<Stream<T, E>>,
    ): Stream<T, E> {
        const trace = this.trace("flatMapException");

        return this.flatMapAtom(
            (atom) => (isException(atom) ? accept(atom) : reject(atom)),
            (atom) => {
                return cb(atom.value, trace);
            },
        );
    }

    /**
     * @group Higher Order
     * @deprecated use `flatMapException` instead
     */
    flatMapUnknown(
        cb: (value: unknown, trace: string[]) => MaybePromise<Stream<T, E>>,
    ): Stream<T, E> {
        return this.flatMapException(cb);
    }

    /**
     * Map over each value in the stream, produce a stream from it, cache the resultant stream
     * and flatten all the value streams together
     *
     * @group Higher Order
     */
    cachedFlatMap<U>(
        cb: (value: T) => MaybePromise<Stream<U, E>>,
        keyFn: (value: T) => string | number | symbol,
    ): Stream<U, E> {
        const trace = this.trace("cachedFlatMap");

        return this.consume(async function*(it) {
            const cache = new Map<PropertyKey, Atom<U, E>[]>();

            for await (const atom of it) {
                if (!isOk(atom)) {
                    yield atom;
                    continue;
                }

                const key = keyFn(atom.value);
                const cachedValues = cache.get(key);

                if (cachedValues !== undefined) {
                    yield* cachedValues;
                    continue;
                }

                // Run the flat map handler
                const streamAtom = await run(() => cb(atom.value), trace);

                // If an error was emitted whilst initialising the new stream, return it
                if (!isOk(streamAtom)) {
                    yield streamAtom;
                    continue;
                }

                // Otherwise, consume the iterator
                const values = await streamAtom.value.toArray({ atoms: true });

                cache.set(key, values);

                yield* values;
            }
        });
    }

    /**
     * Produce a new stream from the stream that has any nested streams flattened
     *
     * @note Any atoms that are not nested streams are emitted as-is
     * @group Higher Order
     */
    flatten(): T extends Stream<infer U, E> ? Stream<U, E> : Stream<T, E> {
        this.trace("flatten");

        return this.consume(async function*(it) {
            for await (const atom of it) {
                // Yield errors/unkowns directly
                if (!isOk(atom)) {
                    yield atom;
                    continue;
                }

                // Yield each atom within nested streams
                if (atom.value instanceof Stream) {
                    yield* atom.value;
                } else {
                    yield atom;
                }
            }
        }) as T extends Stream<infer U, E> ? Stream<U, E> : Stream<T, E>;
    }

    /**
     * Produce a new stream from the stream that has any nested streams merged together, emitting their
     * atoms as they are emitted.
     *
     * @note Any atoms that are not nested streams are emitted as-is
     * @group Higher Order
     */
    merge(): T extends Stream<infer U, E> ? Stream<U, E> : Stream<T, E> {
        this.trace("merge");

        // @ts-ignore
<<<<<<< HEAD
        return this.consume(async function* (it) {
=======
        return this.consume(async function*(it) {
>>>>>>> 00654513
            // Get an iterator for the stream of streams
            const outer = it[Symbol.asyncIterator]();

            // Are we overall done with consuming the outer stream?
            let outerExhausted = false;

            // Keep a map from inner iterators to their pending next() promise
            // we can race them to get the next value but we only remove then once resolved so we dont drop any values
<<<<<<< HEAD
            const innerPending = new Map<
                AsyncIterator<Atom<any, any>>,
                Promise<IteratorResult<Atom<any, any>>>
            >();
=======
            const innerPending = new Map<AsyncIterator<Atom<any, any>>, Promise<IteratorResult<Atom<any, any>>>>();
>>>>>>> 00654513

            // While we either have outer atoms to pull yet or we are waiting for inner streams to exhaust
            // keep looping and racing them
            while (!outerExhausted || innerPending.size > 0) {
                // We could race either a new nested stream from outer or a new atom from an inner
                type OuterResult = IteratorResult<Atom<any, any>> & { type: "outer" };
<<<<<<< HEAD
                type InnerResult = IteratorResult<Atom<any, any>> & {
                    type: "inner";
                    iterator: AsyncIterator<Atom<any, any>>;
                };
=======
                type InnerResult = IteratorResult<Atom<any, any>> & { type: "inner", iterator: AsyncIterator<Atom<any, any>> };
>>>>>>> 00654513
                type Source = Promise<OuterResult | InnerResult>;
                const sources: Array<Source> = [];

                // Is there still nested streams in outer?
                if (!outerExhausted) {
<<<<<<< HEAD
                    sources.push(outer.next().then((r) => ({ ...r, type: "outer" })));
=======
                    sources.push(outer.next().then(r => ({ ...r, type: "outer" })));
>>>>>>> 00654513
                }

                // Are there active inner streams still?
                // For each, we want to race their pending value
                for (const [iterator, nextPromise] of innerPending) {
<<<<<<< HEAD
                    sources.push(nextPromise.then((r) => ({ ...r, iterator, type: "inner" })));
=======
                    sources.push(nextPromise.then(r => ({ ...r, iterator, type: "inner" })));
>>>>>>> 00654513
                }

                // Anything left to wait on?
                // (NOTE: unlikely to trigger since this is effectively the "while" condition)
                if (sources.length === 0) {
                    break;
                }

                // Okay now race all the sources
                const winner = await Promise.race(sources);
<<<<<<< HEAD

                // Did we get a result from outer or inner?
                // (we just duck-check to determine this since its simpler than tagging them)

                // Is this an inner result? We add an `iterator` key to those
                if (winner.type === "inner") {
=======
                // Is this an inner result? We add an `iterator` key to those
                if (winner.type === 'inner') {
>>>>>>> 00654513
                    if (winner.done) {
                        // In practice, seems like no values are included on these results, so ignoring that
                        innerPending.delete(winner.iterator);
                    } else {
<<<<<<< HEAD
                        // Yield the value and immediately call .next() to get the next one
=======
                        // Yield the value and immediately call .next() to get the next one  
>>>>>>> 00654513
                        yield winner.value;
                        innerPending.set(winner.iterator, winner.iterator.next());
                    }

                    continue;
                }

                // Is this an outer result?
<<<<<<< HEAD
                if (winner.type === "outer") {
                    if (winner.done) {
                        // Double check: does this also have a value attached?
=======
                if (winner.type === 'outer') {
                    if (winner.done) {
>>>>>>> 00654513
                        outerExhausted = true;
                    } else {
                        const atom = winner.value;
                        if (!isOk(atom)) {
                            // If an error, just emit it
                            yield atom;
                        } else if (atom.value instanceof Stream) {
                            // if a value and its a stream, start tracking it
                            const iter = atom.value[Symbol.asyncIterator]();
                            innerPending.set(iter, iter.next());
                        } else {
                            // If a value and not a stream, just emit it
                            yield atom;
                        }
                    }
                    continue;
                }

<<<<<<< HEAD
                throw new Error("invalid result. unreachable");
=======
                throw new Error("invalid result. unreachable")
>>>>>>> 00654513
            }
        });
    }

    /**
     * Base implementation of the `flatTap` operations.
     */
    private flatTapAtom<A>(
        filter: (atom: Atom<T, E>) => FilterResult<A, Atom<T, E>>,
        cb: (atom: A) => MaybePromise<Stream<unknown, unknown>>,
    ): Stream<T, E> {
        this.trace("flatTapAtom");

        return this.flatOp(filter, cb, async function*(atom, stream) {
            await exhaust(stream);

            yield atom;
        });
    }

    /**
     * Produce a stream for each value in the stream. The resulting stream will be emptied,
     * however the resulting values will just be dropped. This is analogous to an asynchronous
     * side effect.
     *
     * @group Higher Order
     */
    flatTap(cb: (value: T) => MaybePromise<Stream<unknown, unknown>>): Stream<T, E> {
        this.trace("flatTap");

        return this.flatTapAtom(
            (atom) => (isOk(atom) ? accept(atom) : reject(atom)),
            (atom) => cb(atom.value),
        );
    }

    /**
     * Emit items from provided stream if this stream is completely empty.
     *
     * @note If there are any errors or exceptions on the stream, then the new stream won't be
     * consumed.
     *
     * @group Higher Order
     */
    otherwise<F extends IfNever<E, unknown, E>>(cbOrStream: CallbackOrStream<T, F>): Stream<T, F> {
        return this.consume(async function*(it) {
            // Count the items being emitted from the iterator
            let count = 0;
            for await (const atom of it) {
                count += 1;
                yield atom as Atom<T, F>;
            }

            // If nothing was emitted, then create the stream and emit it
            if (count === 0) {
                if (typeof cbOrStream === "function") {
                    yield* cbOrStream();
                } else {
                    yield* cbOrStream;
                }
            }
        });
    }

    /**
     * Consume the entire stream, and completely replace it with a new stream. This will remove
     * any errors and exceptions currently on the stream.
     *
     * Equivalent to:
     *
     * ```
     * stream
     *   .filter(() => false)
     *   .otherwise(newStream);
     * ```
     * `
     *
     * @group Higher Order
     */
    replaceWith<U, F>(cbOrStream: CallbackOrStream<U, F>): Stream<U, F> {
        return this.consume(async function*(it) {
            // Consume all the items in the stream
            await exhaust(it);

            // Replace with the user stream
            if (typeof cbOrStream === "function") {
                yield* cbOrStream();
            } else {
                yield* cbOrStream;
            }
        });
    }
}<|MERGE_RESOLUTION|>--- conflicted
+++ resolved
@@ -36,7 +36,7 @@
     ): Stream<U, F> {
         const trace = this.trace("flatOp");
 
-        return this.consume(async function*(it) {
+        return this.consume(async function* (it) {
             for await (const atom of it) {
                 const result = filter(atom);
 
@@ -69,7 +69,7 @@
     ): Stream<U, F> {
         this.trace("flatMapAll");
 
-        return this.flatOp(filter, cb, async function*(_atom, stream) {
+        return this.flatOp(filter, cb, async function* (_atom, stream) {
             yield* stream;
         });
     }
@@ -149,7 +149,7 @@
     ): Stream<U, E> {
         const trace = this.trace("cachedFlatMap");
 
-        return this.consume(async function*(it) {
+        return this.consume(async function* (it) {
             const cache = new Map<PropertyKey, Atom<U, E>[]>();
 
             for await (const atom of it) {
@@ -194,7 +194,7 @@
     flatten(): T extends Stream<infer U, E> ? Stream<U, E> : Stream<T, E> {
         this.trace("flatten");
 
-        return this.consume(async function*(it) {
+        return this.consume(async function* (it) {
             for await (const atom of it) {
                 // Yield errors/unkowns directly
                 if (!isOk(atom)) {
@@ -222,12 +222,7 @@
     merge(): T extends Stream<infer U, E> ? Stream<U, E> : Stream<T, E> {
         this.trace("merge");
 
-        // @ts-ignore
-<<<<<<< HEAD
-        return this.consume(async function* (it) {
-=======
-        return this.consume(async function*(it) {
->>>>>>> 00654513
+        return this.consume(async function* (it) {
             // Get an iterator for the stream of streams
             const outer = it[Symbol.asyncIterator]();
 
@@ -236,48 +231,32 @@
 
             // Keep a map from inner iterators to their pending next() promise
             // we can race them to get the next value but we only remove then once resolved so we dont drop any values
-<<<<<<< HEAD
             const innerPending = new Map<
-                AsyncIterator<Atom<any, any>>,
-                Promise<IteratorResult<Atom<any, any>>>
+                AsyncIterator<Atom<unknown, unknown>>,
+                Promise<IteratorResult<Atom<unknown, unknown>>>
             >();
-=======
-            const innerPending = new Map<AsyncIterator<Atom<any, any>>, Promise<IteratorResult<Atom<any, any>>>>();
->>>>>>> 00654513
 
             // While we either have outer atoms to pull yet or we are waiting for inner streams to exhaust
             // keep looping and racing them
             while (!outerExhausted || innerPending.size > 0) {
                 // We could race either a new nested stream from outer or a new atom from an inner
-                type OuterResult = IteratorResult<Atom<any, any>> & { type: "outer" };
-<<<<<<< HEAD
-                type InnerResult = IteratorResult<Atom<any, any>> & {
+                type OuterResult = IteratorResult<Atom<unknown, unknown>> & { type: "outer" };
+                type InnerResult = IteratorResult<Atom<unknown, unknown>> & {
                     type: "inner";
-                    iterator: AsyncIterator<Atom<any, any>>;
+                    iterator: AsyncIterator<Atom<unknown, unknown>>;
                 };
-=======
-                type InnerResult = IteratorResult<Atom<any, any>> & { type: "inner", iterator: AsyncIterator<Atom<any, any>> };
->>>>>>> 00654513
                 type Source = Promise<OuterResult | InnerResult>;
                 const sources: Array<Source> = [];
 
                 // Is there still nested streams in outer?
                 if (!outerExhausted) {
-<<<<<<< HEAD
                     sources.push(outer.next().then((r) => ({ ...r, type: "outer" })));
-=======
-                    sources.push(outer.next().then(r => ({ ...r, type: "outer" })));
->>>>>>> 00654513
                 }
 
                 // Are there active inner streams still?
                 // For each, we want to race their pending value
                 for (const [iterator, nextPromise] of innerPending) {
-<<<<<<< HEAD
                     sources.push(nextPromise.then((r) => ({ ...r, iterator, type: "inner" })));
-=======
-                    sources.push(nextPromise.then(r => ({ ...r, iterator, type: "inner" })));
->>>>>>> 00654513
                 }
 
                 // Anything left to wait on?
@@ -288,26 +267,13 @@
 
                 // Okay now race all the sources
                 const winner = await Promise.race(sources);
-<<<<<<< HEAD
-
-                // Did we get a result from outer or inner?
-                // (we just duck-check to determine this since its simpler than tagging them)
-
                 // Is this an inner result? We add an `iterator` key to those
                 if (winner.type === "inner") {
-=======
-                // Is this an inner result? We add an `iterator` key to those
-                if (winner.type === 'inner') {
->>>>>>> 00654513
                     if (winner.done) {
                         // In practice, seems like no values are included on these results, so ignoring that
                         innerPending.delete(winner.iterator);
                     } else {
-<<<<<<< HEAD
                         // Yield the value and immediately call .next() to get the next one
-=======
-                        // Yield the value and immediately call .next() to get the next one  
->>>>>>> 00654513
                         yield winner.value;
                         innerPending.set(winner.iterator, winner.iterator.next());
                     }
@@ -316,14 +282,8 @@
                 }
 
                 // Is this an outer result?
-<<<<<<< HEAD
                 if (winner.type === "outer") {
                     if (winner.done) {
-                        // Double check: does this also have a value attached?
-=======
-                if (winner.type === 'outer') {
-                    if (winner.done) {
->>>>>>> 00654513
                         outerExhausted = true;
                     } else {
                         const atom = winner.value;
@@ -342,13 +302,9 @@
                     continue;
                 }
 
-<<<<<<< HEAD
                 throw new Error("invalid result. unreachable");
-=======
-                throw new Error("invalid result. unreachable")
->>>>>>> 00654513
-            }
-        });
+            }
+        }) as T extends Stream<infer U, E> ? Stream<U, E> : Stream<T, E>;
     }
 
     /**
@@ -360,7 +316,7 @@
     ): Stream<T, E> {
         this.trace("flatTapAtom");
 
-        return this.flatOp(filter, cb, async function*(atom, stream) {
+        return this.flatOp(filter, cb, async function* (atom, stream) {
             await exhaust(stream);
 
             yield atom;
@@ -392,7 +348,7 @@
      * @group Higher Order
      */
     otherwise<F extends IfNever<E, unknown, E>>(cbOrStream: CallbackOrStream<T, F>): Stream<T, F> {
-        return this.consume(async function*(it) {
+        return this.consume(async function* (it) {
             // Count the items being emitted from the iterator
             let count = 0;
             for await (const atom of it) {
@@ -427,7 +383,7 @@
      * @group Higher Order
      */
     replaceWith<U, F>(cbOrStream: CallbackOrStream<U, F>): Stream<U, F> {
-        return this.consume(async function*(it) {
+        return this.consume(async function* (it) {
             // Consume all the items in the stream
             await exhaust(it);
 
